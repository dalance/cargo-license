[package]
name = "cargo-license"
description = "Cargo subcommand to see license of dependencies"
authors = ["Onur Aslan <onur@onur.im>"]
version = "0.5.1"
license = "MIT"
readme = "README.md"
repository = "https://github.com/onur/cargo-license"
edition = "2021"

[dependencies]
getopts = "0.2.21"
toml = "0.5.8"
ansi_term = "0.12.1"
csv = "1"
serde = "1"
serde_derive = "1"
serde_json = "1"
cargo_metadata = "0.15.0"
semver = "1.0"
<<<<<<< HEAD
clap = { version =  "3.1.17", features = ["derive"] }
atty = "0.2"
anyhow = "1"
spdx = "0.10.0"
itertools = "0.10.5"
=======
clap = { version =  "4", features = ["derive"] }
anyhow = "1"
>>>>>>> 6df7fe2c
<|MERGE_RESOLUTION|>--- conflicted
+++ resolved
@@ -18,13 +18,7 @@
 serde_json = "1"
 cargo_metadata = "0.15.0"
 semver = "1.0"
-<<<<<<< HEAD
-clap = { version =  "3.1.17", features = ["derive"] }
-atty = "0.2"
+clap = { version =  "4", features = ["derive"] }
 anyhow = "1"
 spdx = "0.10.0"
-itertools = "0.10.5"
-=======
-clap = { version =  "4", features = ["derive"] }
-anyhow = "1"
->>>>>>> 6df7fe2c
+itertools = "0.10.5"